require 'forwardable'
require 'socket' # For Socket.gethostname

module Que
  begin
    require 'multi_json'
    JSON_MODULE = MultiJson
  rescue LoadError
    require 'json'
    JSON_MODULE = JSON
  end

  require_relative 'que/job'
  require_relative 'que/job_queue'
  require_relative 'que/locker'
  require_relative 'que/migrations'
  require_relative 'que/pool'
  require_relative 'que/sql'
  require_relative 'que/version'
  require_relative 'que/worker'

  class << self
    extend Forwardable

    attr_accessor :logger, :error_handler
    attr_writer :pool, :log_formatter
    attr_reader :mode, :locker

    def connection=(connection)
<<<<<<< HEAD
      warn "Que.connection= has been deprecated and will be removed in version 1.1.0. Please use Que.connection_proc= instead."

      self.connection_proc = if connection.to_s == 'ActiveRecord'
        proc { |&block| ActiveRecord::Base.connection_pool.with_connection { |conn| block.call(conn.raw_connection) } }
      else
        case connection.class.to_s
          when 'Sequel::Postgres::Database' then connection.method(:synchronize)
          when 'ConnectionPool'             then connection.method(:with)
          when 'PG::Connection'             then raise "Que now requires a connection pool and can no longer use a plain PG::Connection."
=======
      self.adapter =
        if connection.to_s == 'ActiveRecord'
          Adapters::ActiveRecord.new
        else
          case connection.class.to_s
          when 'Sequel::Postgres::Database' then Adapters::Sequel.new(connection)
          when 'ConnectionPool'             then Adapters::ConnectionPool.new(connection)
          when 'PG::Connection'             then Adapters::PG.new(connection)
          when 'Pond'                       then Adapters::Pond.new(connection)
>>>>>>> 65437a69
          when 'NilClass'                   then connection
          else raise "Que connection not recognized: #{connection.inspect}"
        end
      end
    end

    def connection_proc=(connection_proc)
      @pool = connection_proc && Pool.new(connection_proc)
    end

    def pool
      @pool || raise("Que connection not established!")
    end

    def clear!
      execute "DELETE FROM que_jobs"
    end

    def job_stats
      execute :job_stats
    end

    def job_states
      execute :job_states
    end

    # If block given, run the block before the worker forks (if using a forking worker).
    def before_fork(&block)
      @before_fork ||= []
      if block_given?
        @before_fork << block
      else
        @before_fork.each { |b| b.call }
      end
    end

    # If block given, run the block after the worker forks (if using a forking worker).
    def after_fork(&block)
      @after_fork ||= []
      if block_given?
        @after_fork << block
      else
        @after_fork.each { |b| b.call }
      end
    end

    # Have to support create! and drop! in old migrations. They just created
    # and dropped the bare table.
    def create!
      migrate! :version => 1
    end

    def drop!
      migrate! :version => 0
    end

    def log(data)
      level = data.delete(:level) || :info
      data = {:lib => 'que', :hostname => Socket.gethostname, :pid => Process.pid, :thread => Thread.current.object_id}.merge(data)

      if logger && output = log_formatter.call(data)
        logger.send level, output
      end
    end

    def log_formatter
      @log_formatter ||= JSON_MODULE.method(:dump)
    end

    %w(wake_interval wake_interval= wake! wake_all! worker_count worker_count=).each do |meth|
      define_method meth do |*args|
        warn "Que.#{meth} no longer serves a purpose and will be removed entirely in version 1.1.0."
        nil
      end
    end

    def mode=(mode)
      if @mode != mode
        case mode
        when :async
          @locker = Locker.new
        when :sync, :off
          if @locker
            @locker.stop
            @locker = nil
          end
        else
          raise "Unknown Que mode: #{mode.inspect}"
        end

        log :event => 'mode_change', :value => mode.to_s
        @mode = mode
      end
    end

    # Copy some commonly-used methods here, for convenience.
    def_delegators :pool, :execute, :checkout, :in_transaction?
    def_delegators Job, :enqueue
    def_delegators Migrations, :db_version, :migrate!
  end
end

require 'que/railtie' if defined? Rails::Railtie<|MERGE_RESOLUTION|>--- conflicted
+++ resolved
@@ -27,7 +27,6 @@
     attr_reader :mode, :locker
 
     def connection=(connection)
-<<<<<<< HEAD
       warn "Que.connection= has been deprecated and will be removed in version 1.1.0. Please use Que.connection_proc= instead."
 
       self.connection_proc = if connection.to_s == 'ActiveRecord'
@@ -36,18 +35,8 @@
         case connection.class.to_s
           when 'Sequel::Postgres::Database' then connection.method(:synchronize)
           when 'ConnectionPool'             then connection.method(:with)
+          when 'Pond'                       then connection.method(:checkout)
           when 'PG::Connection'             then raise "Que now requires a connection pool and can no longer use a plain PG::Connection."
-=======
-      self.adapter =
-        if connection.to_s == 'ActiveRecord'
-          Adapters::ActiveRecord.new
-        else
-          case connection.class.to_s
-          when 'Sequel::Postgres::Database' then Adapters::Sequel.new(connection)
-          when 'ConnectionPool'             then Adapters::ConnectionPool.new(connection)
-          when 'PG::Connection'             then Adapters::PG.new(connection)
-          when 'Pond'                       then Adapters::Pond.new(connection)
->>>>>>> 65437a69
           when 'NilClass'                   then connection
           else raise "Que connection not recognized: #{connection.inspect}"
         end
