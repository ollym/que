--- conflicted
+++ resolved
@@ -1,4 +1,3 @@
-<<<<<<< HEAD
 ### 1.0.0.beta (2017-10-25)
 
 *   **A schema upgrade to version 4 will be required for this release.** See [the migration doc](https://github.com/chanks/que/blob/master/docs/migrating.md) for information if you're upgrading from a previous release.
@@ -114,13 +113,12 @@
     *   There is now a `data` JSONB column which is used to support various ways of organizing jobs (setting tags on them, etc).
 
 For a detailed list of the changes between each beta release of 1.0.0, see [the beta Changelog](CHANGELOG.1.0.beta.md).
-=======
+
 ### 0.14.3 (2018-03-02)
 
 *   Recorded errors now always include the error class, so that empty error messages can still be helpful. (  joehorsnell)
 
 *   Recorded error messages are now truncated to the first 500 characters.
->>>>>>> 45e68691
 
 ### 0.14.2 (2018-01-05)
 
