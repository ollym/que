### Unreleased

<<<<<<< HEAD
*   **A schema upgrade to version 3 is required for this release.** See [the migration doc](https://github.com/chanks/que/blob/master/docs/migrating.md) for information if you're upgrading from a previous release.
=======
*   You can now run a job's logic directly (without enqueueing it) like `MyJob.run(arg1, arg2, :other_arg => arg3)`. This is useful when a job class encapsulates logic that you want to invoke without involving the entire queue.
>>>>>>> b99178e6

*   You can now check the current version of Que's database schema with `Que.db_version`.

*   The method for enqueuing a job has been renamed from `MyJob.queue` to `MyJob.enqueue`, since we were beginning to use the word 'queue' in a LOT of places. `MyJob.queue` still works, but it may be removed at some point.

*   The variables for setting the defaults for a given job class have been changed from `@default_priority` to `@priority` and `@default_run_at` to `@run_at`. The old variables still work, but like `Job.queue`, they may be removed at some point.

*   Log lines now include the machine's hostname, since a pid alone may not uniquely identify a process.

*   Multiple queues are now supported. See [the docs](https://github.com/chanks/que/blob/master/docs/multiple_queues.md) for details. (chanks, joevandyk)

*   Rubinius 2.2 is now supported. (brixen)

*   Job classes may now define their own logic for determining the retry interval when a job raises an error. See [error handling](https://github.com/chanks/que/blob/master/docs/error_handling.md) for more information.

### 0.5.0 (2014-01-14)

*   When running a worker pool inside your web process on ActiveRecord, Que will now wake a worker once a transaction containing a queued job is committed. (joevandyk, chanks)

*   The `que:work` rake task now has a default wake_interval of 0.1 seconds, since it relies exclusively on polling to pick up jobs. You can set a QUE_WAKE_INTERVAL environment variable to change this. The environment variable to set a size for the worker pool in the rake task has also been changed from WORKER_COUNT to QUE_WORKER_COUNT.

*   Officially support Ruby 1.9.3. Note that due to the Thread#kill problems (see "Remove Que.stop!" below) there's a danger of data corruption when running under 1.9, though.

*   The default priority for jobs is now 100 (it was 1 before). Like always (and like delayed_job), a lower priority means it's more important. You can migrate the schema version to 2 to set the new default value on the que_jobs table, though it's only necessary if you're doing your own INSERTs - if you use `MyJob.queue`, it's already taken care of.

*   Added a migration system to make it easier to change the schema when updating Que. You can now write, for example, `Que.migrate!(:version => 2)` in your migrations. Migrations are run transactionally.

*   The logging format has changed to be more easily machine-readable. You can also now customize the logging format by assigning a callable to Que.log_formatter=. See the new doc on [logging](https://github.com/chanks/que/blob/master/docs/logging.md)) for details. The default logger level is INFO - for less critical information (such as when no jobs were found to be available or when a job-lock race condition has been detected and avoided) you can set the QUE_LOG_LEVEL environment variable to DEBUG.

*   MultiJson is now a soft dependency. Que will use it if it is available, but it is not required.

*   Remove Que.stop!.

    Using Thread#raise to kill workers is a bad idea - the results are unpredictable and nearly impossible to spec reliably. Its purpose was to prevent premature commits in ActiveRecord/Sequel when a thread is killed during shutdown, but it's possible to detect that situation on Ruby 2.0+, so this is really better handled by the ORMs directly. See the pull requests for [Sequel](https://github.com/jeremyevans/sequel/pull/752) and [ActiveRecord](https://github.com/rails/rails/pull/13656).

    Now, when a process exits, if the worker pool is running (whether in a rake task or in a web process) the exit will be stalled until all workers have finished their current jobs. If you have long-running jobs, this may take a long time. If you need the process to exit immediately, you can SIGKILL without any threat of commiting prematurely.

### 0.4.0 (2014-01-05)

*   Que.wake_all! was added, as a simple way to wake up all workers in the pool.

*   Que.sleep_period was renamed to the more descriptive Que.wake_interval.

*   When queueing a job, Que will wait until the current transaction commits and then wake a background worker, if possible. This allows newly queued jobs to be started immediately instead of waiting for a worker to wake up and poll, which may be up to `Que.wake_interval` seconds.

    This feature currently only works with Sequel, since there doesn't seem to be a clean way to do it on ActiveRecord (if anyone can figure one out, please let me know). Note that if you're using ActiveRecord, you can always manually trigger a single worker to wake up and check for work by manually calling Que.wake! after your transaction completes.

*   Add Que.job_stats, which queries the database and returns statistics on the different job classes - for each class, how many are queued, how many are currently being worked, what is the highest error_count, and so on.

*   Add Que.worker_states, which queries the database and returns all currently-locked jobs and info on their workers' connections - what and when was the last query they ran, are they waiting on locks, and so on.

*   Have Que only clear advisory locks that it has taken when locking jobs, and not touch any that may have been taken by other code using the same connection.

*   Add Que.worker_count, to retrieve the current number of workers in the pool of the current process.

*   Much more internal cleanup.

### 0.3.0 (2013-12-21)

*   Add Que.stop!, which immediately kills all jobs being worked in the process.

    This can leave database connections and such in an unpredictable state, and so should only be used when the process is exiting.

*   Use Que.stop! to safely handle processes that exit while Que is running.

    Previously, a job that was in the middle of a transaction when the process was killed with SIGINT or SIGTERM would have had its work committed prematurely.

*   Clean up internals and hammer out several race conditions.

### 0.2.0 (2013-11-30)

*   Officially support JRuby 1.7.5+. Earlier versions may work.

    JRuby support requires the use of the `jruby-pg` gem, though that gem seems to currently be incompatible with ActiveRecord, so the ActiveRecord adapter specs don't pass (or even run). It works fine with Sequel and the other adapters, though.

*   Officially support Rubinius 2.1.1+. Earlier versions may work.

*   Use `multi_json` so we always use the fastest JSON parser available. (BukhariH)

*   :sync mode now ignores scheduled jobs (jobs queued with a specific run_at).

### 0.1.0 (2013-11-18)

*   Initial public release, after a test-driven rewrite.

    Officially support Ruby 2.0.0 and Postgres 9.2+.

    Also support ActiveRecord and bare PG::Connections, in or out of a ConnectionPool.

    Added a Railtie for easier setup with Rails, as well as a migration generator.

### 0.0.1 (2013-11-07)

*   Copy-pasted from an app of mine. Very Sequel-specific. Nobody look at it, let's pretend it never happened.<|MERGE_RESOLUTION|>--- conflicted
+++ resolved
@@ -1,10 +1,8 @@
 ### Unreleased
 
-<<<<<<< HEAD
 *   **A schema upgrade to version 3 is required for this release.** See [the migration doc](https://github.com/chanks/que/blob/master/docs/migrating.md) for information if you're upgrading from a previous release.
-=======
+
 *   You can now run a job's logic directly (without enqueueing it) like `MyJob.run(arg1, arg2, :other_arg => arg3)`. This is useful when a job class encapsulates logic that you want to invoke without involving the entire queue.
->>>>>>> b99178e6
 
 *   You can now check the current version of Que's database schema with `Que.db_version`.
 
