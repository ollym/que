--- conflicted
+++ resolved
@@ -14,35 +14,22 @@
 
 You can use Que's logger in your jobs anywhere you like:
 
-<<<<<<< HEAD
-    class MyJob
-      def run
-        Que.log my_output: "my string"
-      end
-    end
-=======
 ```ruby
 class MyJob
   def run
-    Que.log :my_output => "my string"
+    Que.log my_output: "my string"
   end
 end
->>>>>>> f95aec38
 
 #=> I, [2014-01-12T05:13:11.006776 #4914]  INFO -- : {"lib":"que","thread":24960,"my_output":"my string"}
 ```
 
 Que will always add a 'lib' key, so you can easily filter its output from that of other sources, and the object_id of the thread that emitted the log, so you can follow the actions of a particular worker if you wish. You can also pass a :level key to set the level of the output:
 
-<<<<<<< HEAD
-    Que.log level: :debug, my_output: 'my string'
-    #=> D, [2014-01-12T05:16:15.221941 #5088] DEBUG -- : {"lib":"que","thread":24960,"my_output":"my string"}
-=======
 ```ruby
-Que.log :level => :debug, :my_output => 'my string'
+Que.log level: :debug, my_output: 'my string'
 #=> D, [2014-01-12T05:16:15.221941 #5088] DEBUG -- : {"lib":"que","thread":24960,"my_output":"my string"}
 ```
->>>>>>> f95aec38
 
 If you don't like JSON, you can also customize the format of the logging output by passing a callable object (such as a proc) to Que.log_formatter=. The proc should take a hash (the keys are symbols) and return a string. The keys and values are just as you would expect from the JSON output:
 
